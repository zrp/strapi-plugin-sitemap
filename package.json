{
  "name": "strapi-plugin-sitemap",
<<<<<<< HEAD
  "version": "2.1.0-beta.1",
=======
  "version": "2.0.9",
>>>>>>> 9f924c64
  "description": "Generate a highly customizable sitemap XML in Strapi CMS.",
  "strapi": {
    "displayName": "Sitemap",
    "name": "sitemap",
    "icon": "sitemap",
    "description": "Generate a highly customizable sitemap XML in Strapi CMS.",
    "required": false,
    "kind": "plugin"
  },
  "bin": {
    "strapi-sitemap": "./bin/strapi-sitemap"
  },
  "scripts": {
    "eslint": "eslint --max-warnings=0 './**/*.{js,jsx}'",
    "eslint:fix": "eslint --fix './**/*.{js,jsx}'",
    "test:unit": "jest --verbose",
    "plugin:install": "yarn install && rm -rf node_modules/@strapi/helper-plugin"
  },
  "dependencies": {
    "chalk": "^4.1.2",
    "commander": "^8.3.0",
    "immutable": "^3.8.2",
    "redux-immutable": "^4.0.0",
    "redux-thunk": "^2.3.0",
    "sitemap": "^7.1.0",
    "xml2js": "^0.4.23"
  },
  "author": {
    "name": "Boaz Poolman",
    "email": "info@boazpoolman.nl",
    "url": "https://github.com/boazpoolman"
  },
  "maintainers": [
    {
      "name": "Boaz Poolman",
      "email": "info@boazpoolman.nl",
      "url": "https://github.com/boazpoolman"
    }
  ],
  "files": [
    "admin",
    "server",
    "public",
    "bin",
    "strapi-admin.js",
    "strapi-server.js"
  ],
  "peerDependencies": {
    "@strapi/strapi": "^4.0.0"
  },
  "devDependencies": {
    "@strapi/design-system": "^1.4.1",
    "@strapi/helper-plugin": "^4.5.5",
    "@strapi/icons": "^1.4.1",
    "@strapi/utils": "^4.5.5",
    "babel-eslint": "9.0.0",
    "eslint": "^7.32.0",
    "eslint-config-airbnb": "^18.2.1",
    "eslint-config-react-app": "^3.0.7",
    "eslint-import-resolver-webpack": "^0.11.0",
    "eslint-loader": "^4.0.2",
    "eslint-plugin-babel": "^5.3.0",
    "eslint-plugin-flowtype": "2.50.1",
    "eslint-plugin-import": "^2.26.0",
    "eslint-plugin-jsx-a11y": "^6.4.1",
    "eslint-plugin-react": "^7.21.5",
    "eslint-plugin-react-hooks": "^2.3.0",
    "jest": "^29.3.1",
    "jest-cli": "^29.3.1",
    "jest-styled-components": "^7.1.1",
    "lodash": "^4.17.11",
    "react": "^17.0.2",
    "react-intl": "^5.20.12",
    "react-redux": "^7.2.2",
    "redux": "^4.0.5",
    "styled-components": "^5.2.3"
  },
  "bugs": {
    "url": "https://github.com/boazpoolman/strapi-plugin-sitemap/issues"
  },
  "homepage": "https://github.com/boazpoolman/strapi-plugin-sitemap#readme",
  "engines": {
    "node": ">=10.0.0",
    "npm": ">=6.0.0"
  },
  "license": "MIT"
}<|MERGE_RESOLUTION|>--- conflicted
+++ resolved
@@ -1,10 +1,6 @@
 {
   "name": "strapi-plugin-sitemap",
-<<<<<<< HEAD
   "version": "2.1.0-beta.1",
-=======
-  "version": "2.0.9",
->>>>>>> 9f924c64
   "description": "Generate a highly customizable sitemap XML in Strapi CMS.",
   "strapi": {
     "displayName": "Sitemap",
