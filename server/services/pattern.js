--- conflicted
+++ resolved
@@ -19,11 +19,7 @@
   const fieldTypes = allowedFields.length > 0 ? allowedFields : strapi.config.get('plugin.sitemap.allowedFields');
   fieldTypes.map((fieldType) => {
     Object.entries(contentType.attributes).map(([fieldName, field]) => {
-<<<<<<< HEAD
-      if (field.type === fieldType && field.type !== 'relation') {
-=======
-      if ((field.type === fieldType || fieldName === fieldType)) {
->>>>>>> bc731696
+      if ((field.type === fieldType || fieldName === fieldType) && field.type !== 'relation') {
         fields.push(fieldName);
       } else if (
         field.type === 'relation'
@@ -43,7 +39,7 @@
         }
 
         Object.entries(relation.attributes).map(([subFieldName, subField]) => {
-          if (subField.type === fieldType) {
+          if (subField.type === fieldType || subFieldName === fieldType) {
             fields.push(`${fieldName}.${subFieldName}`);
           }
         });
