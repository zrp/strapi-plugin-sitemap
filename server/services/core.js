'use strict';

/**
 * Sitemap service.
 */

const { SitemapStream, streamToPromise } = require('sitemap');
const { isEmpty } = require('lodash');
const fs = require('fs');
const { logMessage, getService, noLimit } = require('../utils');

/**
 * Get a formatted array of different language URLs of a single page.
 *
 * @param {object} page - The entity.
 * @param {string} contentType - The model of the entity.
 * @param {string} defaultURL - The default URL of the different languages.
 * @param {bool} excludeDrafts - whether to exclude drafts.
 *
 * @returns {array} The language links.
 */
const getLanguageLinks = async (page, contentType, defaultURL, excludeDrafts) => {
  const config = await getService('settings').getConfig();
  if (!page.localizations) return null;

  const links = [];
  links.push({ lang: page.locale, url: defaultURL });

  await Promise.all(page.localizations.map(async (translation) => {
    const translationEntity = await strapi.query(contentType).findOne({
      where: {
        $or: [
          {
            sitemap_exclude: {
              $null: true,
            },
          },
          {
            sitemap_exclude: {
              $eq: false,
            },
          },
        ],
        id: translation.id,
        publishedAt: {
          $notNull: excludeDrafts,
        },
      },
      orderBy: 'id',
      populate: ['localizations'],
    });

    if (!translationEntity) return null;

    let { locale } = translationEntity;

    // Return when there is no pattern for the page.
    if (
      !config.contentTypes[contentType]['languages'][locale]
      && config.contentTypes[contentType]['languages']['und']
    ) {
      locale = 'und';
    } else if (
      !config.contentTypes[contentType]['languages'][locale]
      && !config.contentTypes[contentType]['languages']['und']
    ) {
      return null;
    }

    const { pattern } = config.contentTypes[contentType]['languages'][locale];
    const translationUrl = await strapi.plugins.sitemap.services.pattern.resolvePattern(pattern, translationEntity);
    const hostnameOverride = config.hostname_overrides[translationEntity.locale]?.replace(/\/+$/, "") || '';
    links.push({
      lang: translationEntity.locale,
      url: `${hostnameOverride}${translationUrl}`,
    });
  }));

  return links;
};

/**
 * Get a formatted sitemap entry object for a single page.
 *
 * @param {object} page - The entity.
 * @param {string} contentType - The model of the entity.
 * @param {bool} excludeDrafts - Whether to exclude drafts.
 *
 * @returns {object} The sitemap entry data.
 */
const getSitemapPageData = async (page, contentType, excludeDrafts) => {
  let locale = page.locale || 'und';
  const config = await getService('settings').getConfig();
  // Return when there is no pattern for the page.
  if (
    !config.contentTypes[contentType]['languages'][locale]
    && config.contentTypes[contentType]['languages']['und']
  ) {
    locale = 'und';
  } else if (
    !config.contentTypes[contentType]['languages'][locale]
    && !config.contentTypes[contentType]['languages']['und']
  ) {
    return null;
  }

  const { pattern } = config.contentTypes[contentType]['languages'][locale];
  const path = await strapi.plugins.sitemap.services.pattern.resolvePattern(pattern, page);
  const hostnameOverride = config.hostname_overrides[page.locale]?.replace(/\/+$/, "") || '';
  const url = `${hostnameOverride}${path}`;

  return {
    lastmod: page.updatedAt,
    url: url,
    links: await getLanguageLinks(page, contentType, url, excludeDrafts),
    changefreq: config.contentTypes[contentType]['languages'][locale].changefreq || 'monthly',
    priority: parseFloat(config.contentTypes[contentType]['languages'][locale].priority) || 0.5,
  };
};

/**
 * Get array of sitemap entries based on the plugins configurations.
 *
 * @returns {array} The entries.
 */
const createSitemapEntries = async () => {
  const config = await getService('settings').getConfig();
  const sitemapEntries = [];

  // Collection entries.
  await Promise.all(Object.keys(config.contentTypes).map(async (contentType) => {
    const excludeDrafts = config.excludeDrafts && strapi.contentTypes[contentType].options.draftAndPublish;
    
    const populate = ['localizations'].concat(Object.keys(strapi.contentTypes[contentType].attributes).reduce((prev, current) => {
      
     
      if(strapi.contentTypes[contentType].attributes[current].type == 'relation'){
        prev.push(current)
      }
      return prev
    }, []))

    const pages = await noLimit(strapi.query(contentType), {
      where: {
        $or: [
          {
            sitemap_exclude: {
              $null: true,
            },
          },
          {
            sitemap_exclude: {
              $eq: false,
            },
          },
        ],
        published_at: {
          $notNull: excludeDrafts,
        },
      },
<<<<<<< HEAD
      populate,
=======
      orderBy: 'id',
      populate: ['localizations'],
>>>>>>> 93e8aa23
    });
    // Add formatted sitemap page data to the array.
    await Promise.all(pages.map(async (page) => {
    
      const pageData = await getSitemapPageData(page, contentType, excludeDrafts);
      if (pageData) sitemapEntries.push(pageData);
    }));
  }));
  // Custom entries.
  await Promise.all(Object.keys(config.customEntries).map(async (customEntry) => {
    sitemapEntries.push({
      url: customEntry,
      changefreq: config.customEntries[customEntry].changefreq,
      priority: parseFloat(config.customEntries[customEntry].priority),
    });
  }));

  // Custom homepage entry.
  if (config.includeHomepage) {
    const hasHomePage = !isEmpty(sitemapEntries.filter((entry) => entry.url === ''));

    // Only add it when no other '/' entry is present.
    if (!hasHomePage) {
      sitemapEntries.push({
        url: '/',
        changefreq: 'monthly',
        priority: 1,
      });
    }
  }

  return sitemapEntries;
};

/**
 * Write the sitemap xml file in the public folder.
 *
 * @param {string} filename - The file name.
 * @param {SitemapStream} sitemap - The SitemapStream instance.
 *
 * @returns {void}
 */
const writeSitemapFile = (filename, sitemap) => {
  streamToPromise(sitemap)
    .then((sm) => {
      fs.writeFile(`public/sitemap/${filename}`, sm.toString(), (err) => {
        if (err) {
          strapi.log.error(logMessage(`Something went wrong while trying to write the sitemap XML file to your public folder. ${err}`));
          throw new Error();
        } else {
          strapi.log.info(logMessage(`The sitemap XML has been generated. It can be accessed on /sitemap/index.xml.`));
        }
      });
    })
    .catch((err) => {
      strapi.log.error(logMessage(`Something went wrong while trying to build the sitemap with streamToPromise. ${err}`));
      throw new Error();
    });
};

/**
 * The main sitemap generation service.
 *
 * @returns {void}
 */
const createSitemap = async () => {
  try {
    const config = await getService('settings').getConfig();
    const sitemap = new SitemapStream({
      hostname: config.hostname,
      xslUrl: "xsl/sitemap.xsl",
    });

    const sitemapEntries = await createSitemapEntries();

    if (isEmpty(sitemapEntries)) {
      strapi.log.info(logMessage(`No sitemap XML was generated because there were 0 URLs configured.`));
      return;
    }

    sitemapEntries.map((sitemapEntry) => sitemap.write(sitemapEntry));
    sitemap.end();

    writeSitemapFile('index.xml', sitemap);
  } catch (err) {
    strapi.log.error(logMessage(`Something went wrong while trying to build the SitemapStream. ${err}`));
    throw new Error();
  }
};

module.exports = () => ({
  getLanguageLinks,
  getSitemapPageData,
  createSitemapEntries,
  writeSitemapFile,
  createSitemap,
});<|MERGE_RESOLUTION|>--- conflicted
+++ resolved
@@ -158,12 +158,8 @@
           $notNull: excludeDrafts,
         },
       },
-<<<<<<< HEAD
       populate,
-=======
-      orderBy: 'id',
-      populate: ['localizations'],
->>>>>>> 93e8aa23
+      orderBy: 'id'
     });
     // Add formatted sitemap page data to the array.
     await Promise.all(pages.map(async (page) => {
