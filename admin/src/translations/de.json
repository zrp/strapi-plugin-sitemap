--- conflicted
+++ resolved
@@ -5,11 +5,7 @@
   "Button.AddURL": "URL hinzufügen",
 
   "Header.Title": "Sitemap",
-<<<<<<< HEAD
-  "Header.Description": "Einstellungen für sitemap.xml",
-=======
   "Header.Description": "Einstellungen für sitemap XML",
->>>>>>> eff545d8
   "Header.Button.Generate": "Sitemap generieren",
   "Header.Button.SitemapLink": "Sitemap öffnen",
 
