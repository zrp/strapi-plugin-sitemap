import React, { useState, useEffect } from 'react';
import { useHistory, useLocation } from 'react-router-dom';
import { get, has, isEmpty } from 'lodash';

import { Inputs } from '@buffetjs/custom';
import { Select } from '@buffetjs/core';
import { Button, AttributeIcon } from '@buffetjs/core';
import { useGlobalContext } from 'strapi-helper-plugin';
import SelectContentTypes from '../SelectContentTypes';

import {
  HeaderModal,
  HeaderModalTitle,
  Modal,
  ModalBody,
  ModalFooter
} from 'strapi-helper-plugin';

import form from './mapper';
import InputUID from '../inputUID';

const ModalForm = (props) => {
  const { search, edit } = useLocation();
  const { push } = useHistory();
  const [state, setState] = useState({});
  const isOpen = !isEmpty(search) || !isEmpty(edit);
  const globalContext = useGlobalContext();

  const {
    onSubmit,
    contentTypes,
    onChange,
    onCancel,
    settingsType
  } = props;

  useEffect(() => {
    setState(prevState => ({
      ...prevState,
      contentType: '',
      area: '',
      uidFields: [],
      selectedUidField: '',
    }));
  }, [])


  const handleSelectChange = (e, uidFields) => {
    const contentType = e.target.value; 
    setState(prevState => ({ ...prevState, contentType }));

    // Set initial values
    onCancel();
    Object.keys(form).map(input => {
      onChange({target: form[input]}, contentType, settingsType)
    });

    console.log(uidFields.length);

    if (uidFields.length === 1) {
      setState(prevState => ({ ...prevState, uidFields: [], selectedUidField: '' }));
      onChange({target: { name: 'uidField', value: uidFields[0]}}, contentType, settingsType)
    }
    if (uidFields.length > 1) {
      setState(prevState => ({ ...prevState, uidFields }));
      // onChange({target: { name: 'uidField', value: uidFields[0]}}, contentType, settingsType)
    }

    onChange({target: { name: 'area', value: ''}}, contentType, settingsType)
  }

  const handleCustomChange = (e) => {
    let contentType = e.target.value; 

    if (contentType.match(/^[A-Za-z0-9-_.~/]*$/)) {
      setState(prevState => ({ ...prevState, contentType }));
    } else {
      contentType = state.contentType;
    }

    // Set initial values
    onCancel();
    Object.keys(form).map(input => {
      onChange({target: form[input]}, contentType, settingsType)
    });
  }

  const getValue = (input) => {
    const subKey = settingsType === 'Collection' ? 'modifiedContentTypes' : 'modifiedCustomEntries';

    if (has(props[subKey], [contentType, input], '')) {
      return get(props[subKey], [contentType, input], '');
    } else {
      return form[input].value;
    }
  };

  // Styles
  const modalBodyStyle = {
    paddingTop: '0.5rem', 
    paddingBottom: '3rem'
  };

  let { contentType, area } = state;
  if (!isEmpty(edit)) { 
    contentType = edit;
    if (settingsType === 'collection') area = getValue('area');
  };

  return (
    <Modal
      isOpen={isOpen}
      onOpened={() => {}}
      onClosed={() => {
        onCancel();
        setState(prevState => ({ ...prevState, contentType: '' }));
      }}
      onToggle={() => push({search: ''})}
      withoverflow={'displayName'}
    >
      <HeaderModal>
        <section style={{ alignItems: 'center' }}>
          <AttributeIcon type='enum' />
          <HeaderModalTitle style={{ marginLeft: 15 }}>{globalContext.formatMessage({ id: 'sitemap.Modal.HeaderTitle' })} - {settingsType}</HeaderModalTitle>
        </section>
      </HeaderModal>
      <ModalBody style={modalBodyStyle}>
        <div className="container-fluid">
        <section style={{ marginTop: 20 }}>
          <h2><strong>{globalContext.formatMessage({ id: 'sitemap.Modal.Title' })}</strong></h2>
          { isEmpty(edit) &&
            <p style={{ maxWidth: 500 }}>{settingsType && globalContext.formatMessage({ id: `sitemap.Modal.${settingsType}Description` })}</p>
          }
          <form className="row" style={{ borderTop: '1px solid #f5f5f6', paddingTop: 30, marginTop: 10 }}>
            <div className="col-md-6">
              { settingsType === 'Collection' ?
                <SelectContentTypes 
                  contentTypes={contentTypes} 
                  onChange={(e, uidFields) => handleSelectChange(e, uidFields)}
                  value={contentType}
                  disabled={!isEmpty(edit)}
                  modifiedContentTypes={props.modifiedContentTypes}
                /> :
                <InputUID
                  onChange={(e) => handleCustomChange(e)}
                  value={contentType}
                  label={globalContext.formatMessage({ id: 'sitemap.Settings.Field.URL.Label' })}
                  description={globalContext.formatMessage({ id: 'sitemap.Settings.Field.URL.Description' })}
                  name="url"
                  disabled={!isEmpty(edit)}
                />
              }
              { !isEmpty(state.uidFields) && 
                <Select 
                  name="uidField"
                  options={state.uidFields}
                  onChange={({ target: { value } }) => setState((prevState) => ({ ...prevState, selectedUidField: value }))}
                  value={state.selectedUidField}
                />
              }
            </div>
            <div className="col-md-6">
              <div className="row">
                {Object.keys(form).map(input => {
                  return (
                  <div className={form[input].styleName} key={input}>
                    <Inputs
                      name={input}
                      disabled={
                        state.contentType === '- Choose Content Type -'
                        || !state.contentType && isEmpty(edit)
                      }
                      {...form[input]}
                      onChange={(e) => onChange(e, contentType, settingsType)}
                      value={getValue(input)}
                    />
                  </div>
                )})}
                { settingsType === 'Collection' &&
                  <div className="col-12">
                    <InputUID
                      onChange={(e) => {
                        const { value } = e.target;
                        if (e.target.value.match(/^[A-Za-z0-9-_.~/]*$/)) {
                          setState(prevState => ({ ...prevState, area: value }));
                          onChange(e, contentType, settingsType);
                        }
                      }}
                      label={globalContext.formatMessage({ id: 'sitemap.Settings.Field.Area.Label' })}
                      description={globalContext.formatMessage({ id: 'sitemap.Settings.Field.Area.Description' })}
                      name="area"
<<<<<<< HEAD
                      value={area}
                      disabled={
                        state.contentType === '- Choose Content Type -'
                        || !isEmpty(state.uidFields) && isEmpty(state.selectedUidField) 
                        || !state.contentType && isEmpty(edit)
                      }
=======
                      value={!isEmpty(edit) ? getValue('area') : ''}
                      disabled={state.contentType === '- Choose Content Type -' || !state.contentType && isEmpty(edit)}
>>>>>>> 42473964
                    />
                  </div>
                }
              </div>
            </div>
          </form>
        </section>
        </div>
      </ModalBody>
      <ModalFooter>
        <section style={{ alignItems: 'center' }}>
          <Button
            color="cancel"
            onClick={() => {
              onCancel();
              push({search: ''});
              setState(prevState => ({ ...prevState, contentType: '' }));
            }}
          >
            {globalContext.formatMessage({ id: 'sitemap.Button.Cancel' })}
          </Button>
          <Button
            color="primary"
            style={{ marginLeft: 'auto' }}
            disabled={
              state.contentType === '- Choose Content Type -'
              || !isEmpty(state.uidFields) && isEmpty(state.selectedUidField) 
              || !state.contentType && isEmpty(edit)
            }
            onClick={(e) => {
              onSubmit(e);
              setState(prevState => ({ ...prevState, contentType: '' }));
              push({search: ''});
            }}
          >
            {globalContext.formatMessage({ id: 'sitemap.Button.Save' })}
          </Button>
        </section>
      </ModalFooter>
    </Modal>
  );
}
 
export default ModalForm;<|MERGE_RESOLUTION|>--- conflicted
+++ resolved
@@ -189,17 +189,12 @@
                       label={globalContext.formatMessage({ id: 'sitemap.Settings.Field.Area.Label' })}
                       description={globalContext.formatMessage({ id: 'sitemap.Settings.Field.Area.Description' })}
                       name="area"
-<<<<<<< HEAD
-                      value={area}
+                      value={!isEmpty(edit) ? getValue('area') : ''}
                       disabled={
                         state.contentType === '- Choose Content Type -'
                         || !isEmpty(state.uidFields) && isEmpty(state.selectedUidField) 
                         || !state.contentType && isEmpty(edit)
                       }
-=======
-                      value={!isEmpty(edit) ? getValue('area') : ''}
-                      disabled={state.contentType === '- Choose Content Type -' || !state.contentType && isEmpty(edit)}
->>>>>>> 42473964
                     />
                   </div>
                 }
